(**
---
title: Predicting Returns with text data
category: Scripts
categoryindex: 2
index: 4
---
*)

(**
## Import packages and load scripts
*)

#r "nuget: Plotly.NET, 2.0.0-preview.6"
#r "nuget: FSharp.Collections.ParallelSeq"
#r "nuget: FSharp.Stats"
#r "nuget: FSharp.Data"
#r "nuget: Newtonsoft.Json"

open System
open System.Text.RegularExpressions
open FSharp.Collections.ParallelSeq

Environment.CurrentDirectory <- __SOURCE_DIRECTORY__
fsi.AddPrinter<DateTime>(fun dt -> dt.ToString("s"))

open FSharp.Data
open Newtonsoft.Json
open Plotly.NET
open FSharp.Stats

(**
## Read transcripts from json file
*)

type Label = 
    | Positive
    | Negative
    | Neutral

type LabeledTranscript = 
    { TickerExchange: (string * string) 
      EarningsCall: string
      CumulativeReturn: float 
      Label: Label }

let readJson (jsonFile: string) =
    IO.File.ReadAllText(jsonFile)
    |> fun json -> JsonConvert.DeserializeObject<array<LabeledTranscript>>(json)

let fullSample = 
    readJson ("data-cache/LabeledTranscriptsFullSample.json")

let positiveOrNegativeRand =
    let rnd = System.Random()
    fullSample
    |> Seq.filter (fun xs -> xs.Label <> Neutral)
    |> Seq.sortBy (fun _ -> rnd.Next())
    |> Seq.take 500
    |> Seq.toArray

let train, test = 
    let cutoff = int (float positiveOrNegativeRand.Length * 0.8) 
    positiveOrNegativeRand.[.. cutoff], positiveOrNegativeRand.[cutoff + 1 ..]

(**
### N-Grams (DocTransformer = string -> string [])
*)

let nGrams (n: int) (text: string) = 
  
    let generateNGram words = 
        let onlyWords = Regex(@"(?<!\S)[a-zA-Z0-9]\S*[a-zA-Z0-9](?!\S)")
        
        let isWord word = 
            word
            |> onlyWords.Matches
            |> Seq.cast<Match>
            |> Seq.map (fun m -> m.Value)
        
        let isNGram nGram =
             if (nGram |> Seq.length = n) then Some (words |> String.concat(" "))
             else None

        words
        |> Seq.collect isWord
        |> isNGram

    text.Split(" ")
    |> Seq.windowed n
    |> Seq.choose generateNGram
    |> Seq.toArray

(**
## Introduction to Topic modeling
*)

(**
Topic detection or **topic modeling** is a technique of automatically extracting meaning from texts
by identifying recurrent themes or topics.

Topic modeling is a method for analyzing large volumes of unlabeld text data. It helps in:
- Discovering hidden topical patterns that are present across the collection

- Annotating documents according to these topics

- Using these annotations to organize, search and summarize texts

A *topic* consists of a cluster of words that frequently occur together.
This is essentially a clustering problem - we can think of both words and documents as being clustered.

There are many techniques that are used to obtain topic models. One of the commonly used is 
**Latent Dirichlet Allocation (LDA)**
*)

(**
## Predicting Returns with Text Data
*)

(**
**SESTM: A Supervised Sentiment Extraction Algorithm**

Methodology:

1. Feature selection: create a set of sentiment-charged words via *predictive (correlation) screening*
2. Assign prediction/sentiment weights to these words via a supervised topic model (i.e. estimate positive and negative sentiment topics)
3. Aggregate terms into an article-level predictive score via penalized likelihood.

- Model is motivated by the view that return-predictive content of a given event is 
reflected *both* in the news article text and in the returns of related assets.

- Method has an objective of extracting general *return predictive* content from text.
*)

(**
**Advantages**

- Simplicity: only requires standard econometric techniques such as correlation analysis and maximum likelihood estimation. 
Additionally, unlike other deep learning approaches, the proposed *supervised* learning approach is entirely "white-box".

- Minimal computing power required.

- Free of any pre-existing sentiment dictionary (polarized words, sentiment lexicons, etc...). No use of ad hoc word-weighting schemes.

Bottom line: A sentiment scoring model is constructed from the *joint* behaviour of 
article text and stock returns.
*)

(**
**Theoretical Reusults**

- The guarantee of retrieving a sentiment dictionary from training data via correlation screening.

- The derivation of sharp error bounds for parameter estimation. The error bounds depend on the scale
of the corpus (e.g., size of the vocabulary, total number of text documents, average number of words 
per document, etc.), and the strength of sentiment signals (e.g., the sentivity of returns to sentiment, 
sensitivity of text generation to sentiment, etc.).

- The error of predicting the sentiment score of a newly arriving article is both derived and quantified.
*)


(**
### A Probabilistic Model for Sentiment Analysis
*)

(**
### 1) Screening for Sentiment-Charged words
*)

(**
Objective: Isolate the subset of sentiment-charged words (remove sentiment-neutral words, i.e. noise).

Intuitively, if a word frequently co-occurs in articles that are accompanied
by positive returns, that word is likely to convey positive sentiment.

Methodology:

1. Calculate the frequency with which each word (or phrase) *j* co-occurs with a positive
return. (screening-score $f_{j}$)

2. Compare $f_{j}$ with proper thresholds and create the sentiment-charged set of words $S$.
*)

(**
#### 1A) Screening Score

$$f_{j} = \frac{{\text{count of word } j \text{ in articles with } sgn(y) = +1 }}{\text{count of word } j \text{ in all articles}} $$

- Form of *marginal screening statistics*

*)

type WordScreening = 
    { Word: string
      Score: float 
      Count : int }

let wordCountByLabel = 
    // Word count is done only on the training set
    train
    |> Seq.map (fun xs -> xs.Label, xs.EarningsCall)
    |> Seq.groupBy fst
    |> Seq.map (fun (group, text) -> 
        let wordFreqs = 
            text 
            |> Seq.collect (fun (_, text) -> text |> nGrams 1)
            |> Seq.countBy id
            |> Seq.toArray
        group, wordFreqs
        |> Map)
    |> Seq.toArray
    |> Map

<<<<<<< HEAD
let countWordInGroup word group = 
    wordFreqByLabel.TryFind group
    |> Option.bind (fun wordFreqMap -> wordFreqMap.TryFind word)
=======
let scoreWord word = 
>>>>>>> 0c203751

    let countWordInGroup word group = 
        wordCountByLabel.TryFind group
        |> Option.bind (fun wordFreqMap -> wordFreqMap.TryFind word)
        
    let positiveCount, negativeCount = 
        countWordInGroup word Positive, countWordInGroup word Negative

    match positiveCount, negativeCount with
    | Some p, Some n -> 
        let score = ((float p / (float p + float n)))
        let count = p + n
        Some { Word = word
               Score = score
               Count = count}

    | Some p, None -> 
        Some { Word = word
               Score = 1.
               Count = p}

    | None, Some n -> 
        Some { Word = word
               Score = 0.
               Count = n}
    | _ ->  None

let scoreWords (transcripts: LabeledTranscript [])= 
    transcripts
    |> Seq.collect (fun xs -> xs.EarningsCall |> nGrams 1)
    |> Seq.distinct
    |> Seq.choose scoreWord
    |> Seq.toArray

(**
#### 1B) Sentiment-charged set of words

$$\hat{S} = \{j: f_{j} \geq \hat{\pi} + \alpha_{+}, \text{ or } f_{j} \leq \hat{\pi} - \alpha_{-} \} \cap \{ j: k_{j} \geq \kappa\}$$

- $f_{j} = \text{Sentiment-screening score of word } j $
- $\hat{\pi} = \text{Fraction of articles tagged with a positive return}$
- $\alpha_{+} = \text{Upper sentiment-score threshold}$
- $\alpha_{-} = \text{Lower sentiment-score threshold}$
- $k_{j} = \text{count of word } j \text{ in all articles}$

The thresholds ($\alpha{+}, \alpha{-}, \kappa$) are *hyper-parameters* that can be tuned via cross-validation.
*)

/// Fraction of articles tagged with positive returns
    
/// Sentiment-charged set of words
let getSentimentSet alphaUpper alphaLower kappa scoredWords = 
    
    // Fraction of articles tagged with positive returns
    let pieHat = 
        train 
        |> Array.filter (fun xs -> xs.Label = Positive)
        |> fun posObs -> float posObs.Length / float train.Length

    // Screening for sentiment charged words
    scoredWords
    |> Seq.filter (fun xs -> 
        let upperThresh, lowerThresh = (pieHat + alphaUpper), (pieHat - alphaLower)
        (xs.Score >= upperThresh || xs.Score <= lowerThresh) && (xs.Count >= kappa))
    |> Seq.toArray

let sentimentSet = 
    let scoredWords = scoreWords train 
    let alphaUpper, alphaLower, kappa = 0.15, 0.15, 200
    getSentimentSet alphaUpper alphaLower kappa scoredWords

(**
## 2. Learning Sentiment Topics
*)

(**

*)


(**
## 3. Scoring New Articles
*)<|MERGE_RESOLUTION|>--- conflicted
+++ resolved
@@ -212,13 +212,7 @@
     |> Seq.toArray
     |> Map
 
-<<<<<<< HEAD
-let countWordInGroup word group = 
-    wordFreqByLabel.TryFind group
-    |> Option.bind (fun wordFreqMap -> wordFreqMap.TryFind word)
-=======
-let scoreWord word = 
->>>>>>> 0c203751
+let scoreWord word =
 
     let countWordInGroup word group = 
         wordCountByLabel.TryFind group
